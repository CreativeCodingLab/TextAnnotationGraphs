

//gets max slot number to be assigned to this word
function getHeightForWord(word) {
    
  var maxH = 0;

  console.log("in getHeightForWord " + word.toString());
  for (var ii = 0; ii < word.slotsL.length; ii++) {
    maxH = Math.max(maxH, word.slotsL[ii]);
  }

  for (var ii = 0; ii < word.slotsR.length; ii++) {
    maxH = Math.max(maxH, word.slotsR[ii]);
  }

  console.log("returning largest slot for this word = " + maxH );
  return maxH;
}


function drawRow(row) {
 
<<<<<<< HEAD
 console.log("in drawRow("+row.idx+")");

 row.rect = draw.rect(svgWidth,row.rh).x(0).y(row.ry).fill( {color:row.color} ).opacity(rowOpacity);
 row.lineTop = draw.line(0, row.ry, svgWidth, row.ry).stroke( { color: rowEdgeColor, opacity: 1.0, width: 0.5 })
 row.lineBottom = draw.line(0, row.ry+row.rh, svgWidth, row.ry+row.rh).stroke({ color: rowEdgeColor, opacity: 1.0, width: 0.5  })
=======
 row.rect = draw.rect(svgWidth,row.rh).x(0).y(row.ry);
 
 if (row.idx % 2 == 0) {
   row.rect.style(styles.rowRectEvenFill.style);
 } else {
  row.rect.style(styles.rowRectOddFill.style); 
 }
 
 row.lineTop = draw.line(0, row.ry, svgWidth, row.ry).style(styles.rowLineStroke.style);
 row.lineBottom = draw.line(0, row.ry+row.rh, svgWidth, row.ry+row.rh).style(styles.rowLineStroke.style);
>>>>>>> 6d16789e

  row.dragRect = draw.rect(dragRectSide,dragRectSide).x(svgWidth - (dragRectSide+dragRectMargin)).y(row.ry + row.rh - (dragRectSide+dragRectMargin)).style(styles.rowDragRectFill.style);

    
 setUpRowDraggable(row);

}

function calcuateMaxSlotForRow(row) {

  row.maxSlots = 0;

 /* 
  for (var i = 0; i < row.words.length; i++) {
    row.maxSlots = Math.max(row.maxSlots, getHeightForWord(row.words[i]));
  }
  */
 
  //hmm... we also have to calculate the slot # of the links that don't actually touch any words in this row, but pass through it, or when there are no words on this row...
  //so any link that starts earlier and ends later will have to be counted, which may mean we need to loop through all links (or sort them somehow...)

  //for each link
    //check minword's and maxword's row. If minw.row >= row && row <= maxw.row, check slot#  


  for (var i = 0; i < linkObjs.length; i++) { 
    var link = linkObjs[i];
    if (link.rootMinWord.row.idx <= row.idx && row.idx <= link.rootMaxWord.row.idx) {
      row.maxSlots = Math.max(row.maxSlots, link.h);
    }

  }

}


function setUpRowsAndWords(words) {

  var rowNum = 0;
  var row;

  for (var i = 0; i < words.length; i++) {

    var wh = getTextWidthAndHeight(wordObjs[i].val, texts.wordText.style);

    console.log("wh = " + wh.w + ", " + wh.h);

    if (i == 0) {

      rowNum = 0;
      row = new Row(rowNum);
      rows.push(row);
      row.maxSlots = 0;

      x = edgepadding;

    } else if (x + wh.w + (textpaddingX*2) + edgepadding > svgWidth) {

      rowNum++;
      row = new Row(rowNum);
      rows.push(row);
      row.maxSlots = 0;

      x = edgepadding;
    }

    var word = words[i];
    row.words.push(word);
    row.maxSlots = Math.max(row.maxSlots, getHeightForWord(word));
    word.row = row;
    word.tw = wh.w;
    word.th = texts.wordText.maxHeight; //wh.h;

    x += wh.w + (textpaddingX*2) + wordpadding;
  }

  for (var i = 0; i < rows.length; i++) {

    var row = rows[i];

    if (i == 0) {
      row.ry = 5;
    } else {
      row.ry = 5 + rows[row.idx - 1].ry + rows[row.idx - 1].rh;
    }

    row.rh = 10 + ((textpaddingY * 2) + texts.wordText.maxHeight) + (levelpadding * row.maxSlots);

    if (row.idx % 2 == 0) {
      row.color = evenRowsColor;
    } else {
      row.color = oddRowsColor;
    }

    var x = edgepadding;
    for (var ii = 0; ii < row.words.length; ii++) {

      var word = row.words[ii];

      word.h = 0; //the number of link levels is 0 for the word

      var textwh = getTextWidthAndHeight(word.val, texts.wordText.style);
      word.ww = textwh.w + (textpaddingX * 2);
      word.wx = x;

      word.wh = texts.wordText.maxHeight + textpaddingY*2; 
      word.wy = row.ry + row.rh - word.wh;

      x += textwh.w + (textpaddingX*2) + wordpadding;

      row.baseHeight = word.wy; //that is, where the top of the word is in the row.


    }
  }
}


function drawWord(word) {

  //if already exists, need to delete it first

  //var underneathRect = draw.rect( word.ww, word.wh ).x( word.wx ).y( word.wy ).fill( {color:'#ffffff',opacity: 1.0} ); //base layer, put text then tansparent draggable rect on top of this
  var underneathRect = draw.rect( word.ww, word.wh ).x( word.wx ).y( word.wy ).style(styles.wordFill.style);
   
    console.log(" in drawWord : word.row.ry = " + word.row.ry);
  //    var test = word.row.ry;// + word.row.rh; //word.wy;

  var textwh = getTextWidthAndHeight(word.val, texts.wordText.style);

  var text = draw.text(function(add) {
      
    add.text(word.val)
    .y(word.wy + textpaddingY - texts.wordText.descent)
    .x(word.wx + (word.ww/2) - (textwh.w / 2))
    .font(texts.wordText.style);
    });



    var rect = draw.rect(word.ww, word.wh).x( word.wx ).y( word.wy ).fill( {color:'#ffffff',opacity: 0.0} );

    var leftHandle = draw.rect(handleW, handleH).x(word.wx).y( word.wy + (word.wh / 2 ) - (handleH / 2) ).style(styles.handleFill.style);
      
      //fill( {color:handleColor}).opacity(0.0) ;
    

    var rightHandle = draw.rect(handleW,handleH).x(word.wx + word.ww - (handleW)).y( word.wy + (word.wh / 2 ) - (handleH / 2) ).style(styles.handleFill.style);

      

    word.text = text;
    word.rectSVG = rect;
    word.underneathRect = underneathRect;
    word.rect = rect.bbox();
    word.leftX = rect.bbox().x;
    word.rightX = rect.bbox().x + rect.bbox().w;
    word.leftHandle = leftHandle;
    word.rightHandle = rightHandle;

    setUpLeftHandleDraggable(leftHandle, rect, text, word, word.idx );
    setUpRightHandleDraggable(rightHandle, rect, text, word, word.idx );

    setUpWordDraggable(word); 
    setupMouseOverInteractions(word);

    rect.dblclick(function() {
      word.isSelected = !word.isSelected;

      var style = "";
      if (word.isSelected) {
        style = word.isHovered ? "hoverAndSelect" : "select";
      }
      else {
        style = word.isHovered ? "hover" : "style";
      }
      underneathRect.style(styles.wordFill[style]);
    });
}

function drawLinks(ls) {
  arrangeOffsetValsForAttachmentPoints(linkObjs); 
  arrangeOffsetValsForAttachmentPoints(wordObjs); 

  groupAllElements = draw.group();
  groupAllElements.group().addClass('links');
  groupAllElements.group().addClass('text');
  groupAllElements.group().addClass('arrows');

  Object.keys(ls).forEach(function(key) {
    drawLink(ls[key]);
  });
}

function drawWords(words) {

  var row = 0;
  var x = 0;

  //debugSlots();

  setUpRowsAndWords(words);

  //makes things easier if all row rects are drawn first, before *any* words
  for (var i = 0; i < rows.length; i++) {
    rows[i].draw();
  }

  for (var i = 0; i < rows.length; i++) {
    for (var ii = 0; ii < rows[i].words.length; ii++) {
      rows[i].words[ii].draw();
    }
  }

}

/* fine for now, but really should be more granular, i.e., by row, or by thinks a dragged link affects, etc */
function redrawLinks() {

  groupAllElements.select('g').members.forEach(group => group.clear());

  Object.keys(linkObjs).forEach(function(key) {
    drawLink(linkObjs[key]);
  });
}

function getXPosForAttachmentByPercentageOffset(link) {

  var leftX_1 = getLeftXForLeftWord(link);
  var rightX_1 = getRightXForLeftWord(link);
  var leftX_2 = getLeftXForRightWord(link); 
  var rightX_2 = getRightXForRightWord(link);

  var lengthOfHalfOfLeftWord = ((rightX_1 - leftX_1) / 2);
  var lengthOfHalfOfRightWord = ((rightX_2 - leftX_2) / 2)

    if (link.leftAttach == 0) { //attaches to the left side of the left word
      xL = leftX_1 + (lengthOfHalfOfLeftWord * link.x1percent) ;
    } else { //right
      xL = (rightX_1) - ( lengthOfHalfOfLeftWord * link.x1percent); 
    }

  if (link.rightAttach == 0) { //attaches to the left side of the right word
    xR =  leftX_2 + (lengthOfHalfOfRightWord * link.x2percent); 
  } else { //right
    xR = (rightX_2 ) - (lengthOfHalfOfRightWord * link.x2percent);
  }

  return {left:xL, right:xR};
}




function getLinkStyles(link, xpts) {

  //TODO - need to reverse direction of gradient when link reverses! currently always assumes increases in x direction, but manually moving links around can put the end x point before the start x point (ie, when moving link2link links). In that case, need to reverse the x's
  // gradient.from(0, 0).to(1, 0) is the default, would need to be gradient.from(1, 0).to(0, 0)
 
  var linkStyles = [];

  var c1, c2;
  var styleStr;

  var left = xpts.left;
  var right = xpts.right;

  //total length = middle rows * (screen width-margin*2) + (screenwidth-margin - left) + (right - margin)

  var middleLength = 0;
  if (link.numLineSegments > 2) {
    middleLength = (svgWidth-edgepadding*2) * (link.numLineSegments - 2);
  }
  var firstLength = (svgWidth-edgepadding) - left;
  var lastLength = right - edgepadding;
  var totalLength = firstLength + middleLength + lastLength;

  var sx = 0.0;

  for (var i = 0; i < link.numLineSegments; i++) {

    if (link.style.stroke instanceof LinearGradient) {
      c1 = link.style.stroke.c1;
      c2 = link.style.stroke.c2;

      var sp,ep;
      if (i == 0) {
        sp = sx / totalLength;
        ep = firstLength / totalLength;
        sx += firstLength;
      } else if (i > 0 && i < link.numLineSegments - 1) {
        sp = sx / totalLength;
        ep = (sx + (svgWidth-edgepadding*2)) / totalLength;

        sx += (svgWidth-edgepadding*2);
      } else {
        sp = sx / totalLength;
        ep = 1.0;
        //sx = totalLength;
        //sx += lastLength;
        //console.log("does sx = totalLength? : " + sx + " = " + totalLength); //yep!
      }

      //console.log("in getLinkStyles : i = " + i + ", sp/ep = " + sp + ", " + ep);
       /*
        //Older way - simpler, but doesn't take into account total lenghth of link, so for instance, for a link with three rows, the middle row would always look the same, regardless of where the start and end were, but I think it looks nice when the gradient gives you a hint about how long the link is, especially to help differentiate other long links
      var sp = ((i) / link.numLineSegments) - 0.1;
      var ep = ((i + 1) / link.numLineSegments) + 0.1; 
      //seems to help user to recognize same line on different rows when we overlap the gardient transitions? .. testing w +0.1 and -0.1 on percents..., but may want to play around with it or remove it...
      */

      var uc1 = chroma.mix(c1, c2, sp).hex();
      var uc2 = chroma.mix(c1, c2, ep).hex();

      var g = groupAllElements.gradient('linear', 
          function(stop) { 
            stop.at(0.0, uc1); 
            stop.at(1.0, uc2);
          });

      styleStr =  "fill:none;stroke:url(#" + g.node.id + ");stroke-width:"+link.style.width+";stroke-opacity:"+link.style.opacity+";stroke-dasharray:"+ link.style.dasharray + ";";

    } else {
      styleStr = link.style.style;
    }

    linkStyles.push(styleStr);
  }

  return linkStyles;

}

function drawLink(link) {

  var linkG = groupAllElements.select('g.links').members[0],
      textG = groupAllElements.select('g.text').members[0],
      arrowG = groupAllElements.select('g.arrows').members[0];

  console.log ("\n\n in drawLink(" + link.id + ")");

  var hidePercentage = 2;
  var hidePercentage2 = 7;

  var attachmentXPositions = getXPosForAttachmentByPercentageOffset(link);

  var xL = attachmentXPositions.left;
  var xR = attachmentXPositions.right;

  var x1 = xL;
  var x2 = xL;
  var x3 = xR;
  var x4 = xR;

  //calc y pos
  var y1,y2,y3,y4;

  link.lines = [];
  link.linesLeftX = [];
  link.linesRightX = [];
  link.numLineSegments = 0;

  var minRow = link.rootMinWord.row.idx;
  var maxRow = link.rootMaxWord.row.idx;

  if (maxRow > minRow) { //on different rows!

    link.numLineSegments = (maxRow - minRow)+1;
    
    var linkStyles = getLinkStyles(link, attachmentXPositions);

    for (var i = minRow; i <= maxRow; i++) {

      var availableHeight = rows[i].baseHeight - rows[i].rect.bbox().y;
      var percentagePadding = availableHeight /  (rows[i].maxSlots + 1);

      if (i == minRow) { //FIRST ROW

          y1 = rows[i].baseHeight - link.leftWord.h * percentagePadding;
          y2 = rows[i].baseHeight - link.h * percentagePadding;
          y3 = rows[i].baseHeight - link.h * percentagePadding;

          var p1x = x1; 
          var p1y = y1;

          var p2x = x2; 
          var p2y = y2;

        var p3x = svgWidth; 
        var p3y = y3;

        var line = linkG.polyline([ [p1x,p1y],[p2x,p2y],[p3x,p3y] ]);
        
        link.lines.push(line);
        link.linesLeftX.push(p1x);
        link.linesRightX.push(p3x);
        
        if (percentagePadding >= hidePercentage) { //only bother drawing links if there's room in the row

          line.style(linkStyles[i - minRow]);


          if (link.direction == directions.BACKWARD) {
            drawDownArrow(p1x, p1y, link, link.leftWord, link.leftAttach, getLeftXForLeftWord(link), getRightXForLeftWord(link), arrowG  ) ;
          } else if (link.direction == directions.FORWARD){
            drawUpArrow(p1x, p1y, link, link.leftWord, link.leftAttach, getLeftXForLeftWord(link), getRightXForLeftWord(link), arrowG);
          } else if (link.direction == directions.BOTH) {
            drawDownArrow(p1x, p1y, link, link.leftWord, link.leftAttach, getLeftXForLeftWord(link), getRightXForLeftWord(link), arrowG  ) ;
          } else { //NONE
            drawUpArrow(p1x, p1y, link, link.leftWord, link.leftAttach, getLeftXForLeftWord(link), getRightXForLeftWord(link), arrowG);
          }

        } else { //row is too small
          line.style(styles.hiddenLine.style);
        }

        if (percentagePadding >= hidePercentage2) { 
          var style;
          if (i % 2 == 0) {
            style = styles.labelEvenFill.style;
          } else {
            style = styles.labelOddFill.style;
          }

          drawLinkLabel("top", (p2x+p3x) / 2, p2y, style, link, textG);
        }


      } else if (i == maxRow) { //LAST ROW


        y2 = rows[i].baseHeight - link.h * percentagePadding;
        y3 = rows[i].baseHeight - link.h * percentagePadding;
        y4 = rows[i].baseHeight - link.rightWord.h * percentagePadding;

        var p2x = 0; 
        var p2y = y2;
        //var p2y = uy;

        var p3x = xR; 
        var p3y = y3;
        //var p3y = uy;

        var p4x = xR; 
        var p4y = y4;

       
        var line = linkG.polyline([ [p2x,p2y],[p3x,p3y],[p4x,p4y] ]);
        
        link.lines.push(line);
        link.linesLeftX.push(p2x);
        link.linesRightX.push(p4x);
        
        if (percentagePadding >= hidePercentage) { //only bother drawing links if there's room in the row
          line.style(linkStyles[i - minRow]);

          if (link.direction == directions.FORWARD) {        
            drawDownArrow(p4x, p4y, link, link.rightWord, link.rightAttach, getLeftXForRightWord(link), getRightXForRightWord(link), arrowG   );
          } else if (link.direction == directions.BACKWARD) {
            drawUpArrow(p4x, p4y, link, link.rightWord, link.rightAttach, getLeftXForRightWord(link), getRightXForRightWord(link), arrowG  );
          } else if (link.direction == directions.BOTH) {

            drawDownArrow(p4x, p4y, link, link.rightWord, link.rightAttach, getLeftXForRightWord(link), getRightXForRightWord(link), arrowG   );
          } else { //NONE
            drawUpArrow(p4x, p4y, link, link.rightWord, link.rightAttach, getLeftXForRightWord(link), getRightXForRightWord(link), arrowG  );
          }
        } else { //row is too small
          line.style(styles.hiddenLine.style);
        }

       
        if (percentagePadding >= hidePercentage2) { 
          var style;
          if (i % 2 == 0) {
            style = styles.labelEvenFill.style;
          } else {
            style = styles.labelOddFill.style;
          }

          drawLinkLabel("fin",  (p2x+p3x) / 2, p2y, style, link, textG);
        }

      } else { //middle row...


        y2 = rows[i].baseHeight - link.h * percentagePadding;
        y3 = rows[i].baseHeight - link.h * percentagePadding;

        var p2x = 0; 
        var p2y = y2;
        var p3x = svgWidth; 
        var p3y = y3;


        //adding the first coordinate since the linearGradients don't seem to calculate on polylines with only 2 points!!! Seems to be an SVG bug!!! (the first coordinate is offscreen and so doesn't cause any problems... but I can imagine this could come back to haunt us...
        var line = linkG.polyline([ [p2x-10,p2y-10],[p2x,p2y],[p3x,p3y] ]); 

        link.lines.push(line);
        link.linesLeftX.push(p2x);
        link.linesRightX.push(p3x);


        if (percentagePadding >= hidePercentage) { //only bother drawing links if there's room in the row
          line.style(linkStyles[i - minRow]);

        } else { //row is too small
          line.style(styles.hiddenLine.style);
        }

        if (percentagePadding >= hidePercentage2) { 

          var labelStyle;
          if (i % 2 == 0) {
            labelStyle = styles.labelEvenFill.style;
          } else {
            labelStyle = styles.labelOddFill.style;
          }

          drawLinkLabel("mid",  (p2x+p3x) / 2, p2y, labelStyle, link, textG);
        }
      }
    }
  }// end if (maxRow > minRow)...
  else { //both ends of this link are on the same row - minRow and maxRow are the same

    link.numLineSegments = 1;

    var availableHeight = rows[minRow].baseHeight - rows[minRow].rect.bbox().y;
    var percentagePadding = availableHeight / (rows[minRow].maxSlots + 1);

    y1 = rows[minRow].baseHeight - link.leftWord.h * percentagePadding;
    y2 = rows[minRow].baseHeight - link.h * percentagePadding;
    y3 = rows[minRow].baseHeight - link.h * percentagePadding;
    y4 = rows[minRow].baseHeight - link.rightWord.h * percentagePadding;

    var p1x = x1; 
    var p1y = y1;

    var p2x = x2; 
    var p2y = y2;

    var p3x = x3; 
    var p3y = y3;

    var p4x = x4; 
    var p4y = y4;

    var line = linkG.polyline([ [p1x,p1y],[p2x,p2y],[p3x,p3y],[p4x,p4y] ]);

    link.lines.push(line); 
    link.linesLeftX.push(p1x);
    link.linesRightX.push(p4x);

    
    if (percentagePadding >= hidePercentage) { //only bother drawing links if there's room in the row

      line.style(link.style.style);


      if (link.direction == directions.FORWARD) {
        drawUpArrow(p1x, p1y, link, link.leftWord, link.leftAttach, getLeftXForLeftWord(link), getRightXForLeftWord(link), arrowG);

        drawDownArrow(p4x, p4y, link, link.rightWord, link.rightAttach, getLeftXForRightWord(link), getRightXForRightWord(link), arrowG );

          } else if (link.direction == directions.BACKWARD) {
        drawDownArrow(p1x, p1y, link, link.leftWord, link.leftAttach, getLeftXForLeftWord(link), getRightXForLeftWord(link), arrowG ) ;

        drawUpArrow(p4x, p4y, link, link.rightWord, link.rightAttach, getLeftXForRightWord(link), getRightXForRightWord(link), arrowG );

      } else if (link.direction == directions.BOTH) {

        drawDownArrow(p1x, p1y, link, link.leftWord, link.leftAttach, getLeftXForLeftWord(link), getRightXForLeftWord(link), arrowG ) ;

        drawDownArrow(p4x, p4y, link, link.rightWord, link.rightAttach, getLeftXForRightWord(link), getRightXForRightWord(link), arrowG   );


      } else {
        drawUpArrow(p1x, p1y, link, link.leftWord, link.leftAttach, getLeftXForLeftWord(link), getRightXForLeftWord(link), arrowG);

        drawUpArrow(p4x, p4y, link, link.rightWord, link.rightAttach, getLeftXForRightWord(link), getRightXForRightWord(link), arrowG );


      }

    } else {
      line.style(styles.hiddenLine.style);
    }
 
    if (percentagePadding >= hidePercentage2) { 


      var style;
      if (minRow % 2 == 0) {
        style = styles.labelEvenFill.style;
      } else {
        style = styles.labelOddFill.style;
      }

      drawLinkLabel("one",  (p2x+p3x) / 2, p2y, style, link, textG);
    }

  }//end else (maxRow <= minRow)

  setupLineInteractions(link);
}


/* testing adding labels to links... 
 *
 * TODO - draw all of these labels / rects last, after all links are drawn, to prevent inconsistant overlaps
 */
function drawLinkLabel(str, tx, ty, style, link, group) { // backgroundcolor ) {

  var testLinkLabel = true; //false;

  if (testLinkLabel) {
    var label = group.group();
    var twh = getTextWidthAndHeight(str, texts.linkText.style);

    //groupAllElements.rect(twh.w + 4, maxTextH2).x( tx - 2 - twh.w/2).y( ty - maxTextH2/2 ).fill(backgroundcolor).stroke( {color:linkStrokeColor, opacity:1.0} ).radius(3,3);
    var linkLabelRect = label.rect(twh.w + 4, texts.linkText.maxHeight).x( tx - 2 - twh.w/2).y( ty - texts.linkText.maxHeight/2 ); 

    linkLabelRect.style(style);

    //.fill(backgroundcolor).opacity(opac).stroke( {color:linkStrokeColor, opacity:0.0} );

    label.text(str).x( tx - twh.w/2 ).y(ty - texts.linkText.maxHeight/2 - texts.linkText.descent).font(texts.linkText.style);
    
    if (link.labelRect) {
      link.labelRect.push(label);
    }
    else {
      link.labelRect = [label];
    }
  }

}

function getLeftXForLeftWord(link) {
  if (link.ts == types.WORD) {
    return link.leftWord.leftX;
  } else { //link
    if (link.leftAttach == sides.LEFT) {
      return link.leftWord.linesLeftX[0];
    } else {
      return link.leftWord.linesLeftX[link.leftWord.numLineSegments-1];
    }
  }
}

function getRightXForLeftWord(link) {
  if (link.ts == types.WORD) {
    return link.leftWord.rightX;
  } else { //link
    if (link.leftAttach == sides.LEFT) {
      return link.leftWord.linesRightX[0];
    } else {
      return link.leftWord.linesRightX[link.leftWord.numLineSegments-1];
    }
  }
}

function getLeftXForRightWord(link) {
  if (link.te == types.WORD) {
    return link.rightWord.leftX;
  } else { //link
    if (link.rightAttach == sides.LEFT) {
      return link.rightWord.linesLeftX[0];
    } else {
      return link.rightWord.linesLeftX[link.rightWord.numLineSegments-1];
    }
  }
}

function getRightXForRightWord(link) {
  if (link.te == types.WORD) {
    return link.rightWord.rightX;
  } else { //link
    if (link.rightAttach == sides.LEFT) {
      return link.rightWord.linesRightX[0];
    } else {
      return link.rightWord.linesRightX[link.rightWord.numLineSegments-1];
    }
  }
}

function drawDownArrow(x, y, link, word, side, leftX, rightX, group) {
  var path = link.style.downArrow.draw(group, x, y);
  dragArrow(path, link, word, side, leftX, rightX);
  return path;
}


function drawUpArrow(x, y, link, word, side, leftX, rightX, group) {
  var path = link.style.upArrow.draw(group, x, y);
  dragArrow(path, link, word, side, leftX, rightX);
  return path;
}





<|MERGE_RESOLUTION|>--- conflicted
+++ resolved
@@ -21,13 +21,6 @@
 
 function drawRow(row) {
  
-<<<<<<< HEAD
- console.log("in drawRow("+row.idx+")");
-
- row.rect = draw.rect(svgWidth,row.rh).x(0).y(row.ry).fill( {color:row.color} ).opacity(rowOpacity);
- row.lineTop = draw.line(0, row.ry, svgWidth, row.ry).stroke( { color: rowEdgeColor, opacity: 1.0, width: 0.5 })
- row.lineBottom = draw.line(0, row.ry+row.rh, svgWidth, row.ry+row.rh).stroke({ color: rowEdgeColor, opacity: 1.0, width: 0.5  })
-=======
  row.rect = draw.rect(svgWidth,row.rh).x(0).y(row.ry);
  
  if (row.idx % 2 == 0) {
@@ -38,7 +31,6 @@
  
  row.lineTop = draw.line(0, row.ry, svgWidth, row.ry).style(styles.rowLineStroke.style);
  row.lineBottom = draw.line(0, row.ry+row.rh, svgWidth, row.ry+row.rh).style(styles.rowLineStroke.style);
->>>>>>> 6d16789e
 
   row.dragRect = draw.rect(dragRectSide,dragRectSide).x(svgWidth - (dragRectSide+dragRectMargin)).y(row.ry + row.rh - (dragRectSide+dragRectMargin)).style(styles.rowDragRectFill.style);
 
