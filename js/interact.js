--- conflicted
+++ resolved
@@ -55,7 +55,6 @@
   } else {
    word.underneathRect.style(styles.wordFill.hover);
   }
-<<<<<<< HEAD
 
     if (isDragging) {return;} 
 
@@ -65,27 +64,6 @@
 
 
 
-  /*
-  for (var i = 0; i < word.parentsL.length; i++) {
-    var p = word.parentsL[i];
-
-    for (var l = 0; l < p.lines.length; l++) {
-      p.lines[l].stroke( {color: "#00ff00"} );
-    }
-  }
-
-  for (var i = 0; i < word.parentsR.length; i++) {
-    var p = word.parentsR[i];
-    for (var l = 0; l < p.lines.length; l++) {
-      p.lines[l].stroke( {color: "#00ff00"} );
-    }
-  }
-  */
-=======
-  
-  word.leftHandle.style(styles.handleFill.hover);
-  word.rightHandle.style(styles.handleFill.hover);
->>>>>>> 6fd997f4
 }
 
 
@@ -271,12 +249,8 @@
 
   addDragStartingAndEndingListeners(leftHandle);
 
-<<<<<<< HEAD
-    leftHandle.draggable(function(x, y) {
-=======
   leftHandle.draggable(function(x, y) {
     rowOffsetWord = word;
->>>>>>> 6fd997f4
 
     var returnVal = dragLeftHandle(x, leftHandle.bbox().y, word);
     redrawLinks();//actually - only redraw links that moving this word would affect + this row
