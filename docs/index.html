--- conflicted
+++ resolved
@@ -151,24 +151,12 @@
   data: {...},
   format: &quot;odin&quot;,
   options: {...}
-<<<<<<< HEAD
-});</code></pre><h2>Development</h2><p>Tasks are managed via <a href="https://docs.npmjs.com/misc/scripts"><code>npm</code> scripts</a> and the <a href="https://github.com/pawelgalazka/runjs"><code>runjs</code> build tool</a>.  The most commonly used tasks are listed in <code>package.json</code>, and details for the various sub-tasks can be found in <code>runfile.js</code>.</p>
-<h3>Demo</h3><p>You can view a live version of the demo <a href="../demo/index.html">here</a>.  To run the demo locally, 1) clone the repository, 2) install the project dependencies via <code>npm install</code>, 3) launch the interactive demo using <code>npm run demo</code>, and 4) open your browser to <code>localhost:8080</code>.</p>
-<p>To run the demo on a different port, set the <code>PORT</code> environmental variable. For example, running <code>PORT=9000 npm run demo</code> will start the demo server on <code>localhost:9000</code> instead.</p>
-<h3>
-<h3>Building the source</h3><p>TAG is written in ES6, and uses <a href="https://sass-lang.com/">Sass</a> for its styles.</p>
-<p>Assuming you've cloned the repository, simply run <code>npm install &amp;&amp; npm run build</code> to install dependencies and transpile the source to ES2015.</p>
-<h3>Live monitoring of changes</h3><p>For convenience, you can monitor changes to the library's sources (in the <code>src</code> folder) with the following <code>npm</code> task, which will regenerate the files in the <code>dist/tag</code> folder.</p>
-<pre class="prettyprint source"><code>npm run watch</code></pre><p>If you are experimenting with the demo and would like to monitor changes to the demo sources (in the <code>demo</code> folder), use the following <code>npm</code> task instead:</p>
-<pre class="prettyprint source"><code>npm run demo-watch</code></pre><p>The <code>demo-watch</code> task will also catch changes to the library sources and rebuild the demo bundles, but it will <em>not</em> directly regenerate the library bundles in <code>dist/tag</code>.</p>
-<h3>Generating documentation</h3><p>TAG uses <a href="http://usejsdoc.org/">JSDoc</a> to generate its documentation. By default, the documentation is generated using the template in <code>src/jsdoc-template</code> (adapted from the <a href="https://github.com/braintree/jsdoc-template">Braintree JSDoc Template</a>) and stored in the <code>docs</code> folder.</p>
-=======
 });
 </code></pre>
 <h2>Development</h2>
 <p>Tasks are managed via <a href="https://docs.npmjs.com/misc/scripts"><code>npm</code> scripts</a> and the <a href="https://github.com/pawelgalazka/runjs"><code>runjs</code> build tool</a>. The most commonly used tasks are listed in <code>package.json</code>, and details for the various sub-tasks can be found in <code>tasksfile.js</code>.</p>
 <h3>Demo</h3>
-<p>See the live demo <a href="demo/index.html">here</a>.</p>
+<p>See the live demo <a href="../demo/index.html">here</a>.</p>
 <p>After cloning the repository and installing the project dependencies via <code>npm install</code>, you can run the interactive demo using <code>npm run demo</code> and directing your browser to <code>localhost:8080</code>.</p>
 <p>To run the demo on a different port, set the <code>PORT</code> environmental variable. For example, running <code>PORT=9000 npm run demo</code> will start the demo server on <code>localhost:9000</code> instead.</p>
 <h3>Building the source</h3>
@@ -185,7 +173,6 @@
 <p>The <code>demo-watch</code> task will also catch changes to the library sources and rebuild the demo bundles, but it will <em>not</em> directly rebuild the library bundles in <code>dist/tag</code>, so be sure to run <code>npm run build</code> separately if you intend to redistribute/repackage your changes to the library sources.</p>
 <h3>Generating documentation</h3>
 <p>TAG uses <a href="http://usejsdoc.org/">JSDoc</a> to generate its documentation. By default, the documentation is generated using the template in <code>src/jsdoc-template</code> (adapted from the <a href="https://github.com/braintree/jsdoc-template">Braintree JSDoc Template</a>) and stored in the <code>docs</code> folder.</p>
->>>>>>> 94a39a2c
 <p>To regenerate the documentation, use the following <code>npm</code> task:</p>
 <pre class="prettyprint source lang-javscript"><code>npm run generate-docs
 </code></pre>
