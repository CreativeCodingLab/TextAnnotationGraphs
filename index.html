<html>
<head>

<!-- turns off text selection for svg canvas -->
<style>
svg text {
cursor: default;
-webkit-user-select: none;
-moz-user-select: none;
-ms-user-select: none;
user-select: none;
}

.split-left {width:66.5%; overflow:hidden;}
.split-right {transform:translateX(0) !important;}
.node { cursor: pointer; }
#graph {
    transition:transform 200ms ease;
    transform:translateX(100%);
    width:33%;
    height:100%;
    background:#fafaea;
    position:fixed;
    top:0;
    right:0;
}

</style>

</head>

<body>

<div id="drawing">

</div>
 

<script src="libs/d3.min.js"></script>
<script src="libs/svg.js"></script>
<script src="libs/svg.draggable.js"></script>
<script src="libs/lodash.js"></script>
<script src="libs/chroma.min.js"></script>

<script src="js/GraphLayout.js"></script>
<script src="js/enums.js"></script>
<script src="js/style.js"></script>
<script src="js/annotate.js"></script>
<script src="js/render.js"></script>
<script src="js/interact.js"></script>
<script src="js/utils.js"></script>

<script type="text/javascript">

/* a lot of these global vars should be wrapped eventually */

var debug = true;

var svgWidth = window.innerWidth - 16;
var svgHeight = 1000;



var evenRowsColor = '#efeff4';
var oddRowsColor = '#dddddf';
var rowEdgeColor = 'transparent';

//var draw = SVG('drawing').size('100%', '100%');
var draw = SVG('drawing').size(svgWidth, svgHeight)
            // .attr('viewBox', '0 0 ' + svgWidth + ' ' + svgHeight);

var rowGroup = draw.group();
var groupAllElements;
var linkG, textG, arrowG;

//var gradientDefGroup = draw.defs().group();

var styles = setupStyles(draw); //creates an associative array of whatever styles you want to make use of later

var texts = setupTexts(draw); //creates an associate array of whatever text you want to use. Currently using 'texts.wordText' and 'texts.linkText', and using style, maxHeight, and descent to layout text

var dragElem = null;
var isDragging = false;

var levelpadding = 16;
var /*textpadding */ textpaddingX = 8;//12; //this is the x-padding within each word rect, between the text and the rectangle it's inside of
var textpaddingY = 6;//texts.wordText.maxHeight / 2; //padding above and below text, between text and rectangle it's inside of
var wordpadding = 4; //x padding between the rects containing words
//var topMargin = 0;
var edgepadding = 10; //padding between left side of svg canvas and where first word can be placed, and padding between right side of svg canvas and where last word on a row can fit (before popping over to next row)
var rowpadding = 30;

var hideLinkLinesPercentage = 3.0; //percentage at which links and arrows are hidden
var hideLinkTextPercentage = 7.0; //percentage at which words are link words are hidden



var handleW = 10;
var handleH = texts.wordText.maxHeight + (textpaddingY * 2);
var handleColor = '#ff0000';
var handleOpacity= 0.1;

//should be able to remove these hardcoded vals - moved this logic to style.js, arrow functions. Looks like intereact.js dragArrow still uses them, should be able to remove...
var arrowH = 5; //9;
var arrowMH = 5; //7; //4
var arrowW = 3; //3

var wordHeight = texts.wordText.maxHeight + (textpaddingY * 2); 
var minWordWidth = Math.max( getTextWidthAndHeight("i", texts.wordText.style).w + (handleW * 2), getTextWidthAndHeight("i", texts.tagText.style).w + (handleW * 2) );


var evenRowsColor_selected = '#cdcdff';
var oddRowsColor_selected = '#bbbbff';
var dragRectSide = 8;
var dragRectMargin = 1;

var rowOffsetX = 0;
var rowOffsetWord = null;
var dragDir = directions.NONE;
var prevX = -1;

var linkStrokeThickness = 1.5;
var linkStrokeColor = '#cc9999';
var linkStrokeOpacity = 1.0;

var linkStrokeThickness_selected = 1.5;
var linkStrokeColor_selected = '#449944';
var linkStrokeOpacity_selected = 1.0;

var attachmentMargin = 0.1; //percentage value

var word2word_strategy = strategies.FARTHEST;
var word2link_strategy = strategies.FARTHEST; 
var link2link_strategy = strategies.FARTHEST; //CLOSEST sometimes causes overlaps - need to be a bit more rigorous when assigning slots - don't assign any slots that have the potential to overlap (when dragged manually)? - or let the buyer beware that this could happen - they can always move out of the way - right now it won't automatically overlap, but won't prevent a user from doing it. 

var rows = []; //list of Row object, each of those has a list of Word objects

</script>

<<<<<<< HEAD
<script>

/* these should eventually be made non-global too */
var wordObjs = [], linkObjs = [];
=======
// 1. create Words and Links objects (in utils.js) */
var wordObjs = createTestWords(10, 1, 15);

//var linkObjs = createTestLinks(1,1,0); 
var linkObjs = createTestLinks(2,2,2); 
>>>>>>> 3d77bb86

// init objects/listeners...
window.onload = function() {
  var prevWidth = svgWidth;



  /* load JSON file */
  var json = './data/angus-ex.json';

  function loadJSON(path, callback) {
      var httpRequest = new XMLHttpRequest();
      httpRequest.onreadystatechange = function() {
          if (httpRequest.readyState === 4) {
              if (httpRequest.status === 200) {
                  var data = JSON.parse(httpRequest.responseText);
                  if (callback) callback(data);
              }
          }
      };
      httpRequest.open('GET', path);
      httpRequest.send(); 
  }

  /* parse json file*/
  loadJSON(json, parseData);

  /** init words and links from json data
   *  - first hierarchy:  documents--sentences--words (+associated syntax tags)
   *  -                   edges connect parts of speech
   *  - second hierarchy: events--paths | arguments--themes
   */
  function parseData(data) {

    let datamap = {}; // map Word instances to indices in data

    for (var i in data.documents) {
        let doc = data.documents[i];

        doc.sentences.forEach( function(sentence, j) {
            // generate words
            sentence.words.forEach( function(word, k) {
                let idx = wordObjs.length;
                let w = new Word(word, idx);
                w.documentId = i;
                w.syntaxData = {
                  tag: sentence.tags[k],
                  lemma: sentence.lemmas[k],
                  entity: sentence.entities[k]
                }
                wordObjs.push(w);
                datamap[i + '-' + j + '-' + k + '-' + word] = idx;
            })

            // create links from syntax info
            let syntaxType = "stanford-collapsed"; /* "stanford-basic */
            sentence.graphs[syntaxType].edges.forEach(function(edge) {

                let sourceWord = sentence.words[edge.source],
                    destinationWord = sentence.words[edge.destination];

                let sourceIndex = datamap[i + '-' + j + '-' + edge.source + '-' + sourceWord],
                    destinationIndex = datamap[i + '-' + j + '-' + edge.destination + '-' + destinationWord];

                let style;
                switch (edge.relation) {
                  case 'nsubj':
                    style = styles.gradientLine1; break;
                  case 'dobj':
                    style = styles.gradientLine2; break;
                  default:
                    style = styles.noneLine; break;
                }

                linkObjs.push( new Link(
                  wordObjs[sourceIndex],
                  wordObjs[destinationIndex], 
                  sourceIndex < destinationIndex ? 1 : -1, 
                  style, 
                  edge.relation, 
                  texts.linkText
                ) );
            })
        })
    }

    // create links from event info
    data.mentions.forEach((mention, i) => {
        console.log('\tmention triggered by "' + mention.trigger.text + '"');
        console.log('\tevent', mention.trigger.labels[0]);
        console.log('\tid', mention.trigger.id);
        console.log('\tinterval', mention.tokenInterval.start, mention.tokenInterval.end, '[range of words influenced by event)');

        console.log('\n\targuments:');
        for (var a in mention.arguments) {
            console.log('\t\t' + a);

            function listArguments(arg, count) {
                let space = new Array(count).join('\t');
                console.log(space + ' text', arg.text);
                console.log(space + ' label', arg.labels[0]);
                console.log(space + ' id', arg.id);
                if (arg.arguments) {
                    console.log(space + ' arguments:')
                }
                for (var i in arg.arguments) {
                    console.log(space + '\t' + i);
                    arg.arguments[i].forEach(l => listArguments(l, count+2));
                }                    
            }

            mention.arguments[a].forEach(l => listArguments(l, 4));
        }

        console.log('\n\tpaths:');
        for (var p in mention.paths) {
            console.log('\t\t' + p);
            for (var pathId in mention.paths[p]) {
                console.log('\t\t\t id ' + pathId);
                mention.paths[p][pathId].forEach(path => {
                    let words = data.documents[mention.document].sentences[mention.sentence].words;
                    console.log('\t\t\t\t edge', words[path.source] + ' -> ' + path.relation + ' -> ' + words[path.destination]);
                })
            }
        }
    })


    linkObjs.sort(function(a, b) {
      var d1 = Math.abs(a.s.idx - a.e.idx);
      var d2 = Math.abs(b.s.idx - b.e.idx);

      return d1 - d2; 
    });

    linkObjs.forEach(createLink);


    // 2. draw words and boxes around words
    drawWords(wordObjs);

    // 3. draw each of the links
    drawLinks(linkObjs);

    changeSizeOfSVGPanel(window.innerWidth - 16, (rows[rows.length - 1].lineBottom.y() ) + 1);

  }


  /* init graph layout object */
  var Panel = new GraphLayout();

  function svgResize() {
    var w, widthPercChange; 
    if (Panel.isOpen) {

      svgWidth = (window.innerWidth - 16) * 0.665;

      changeSizeOfSVGPanel(svgWidth, draw.height());

      //draw.size(svgWidth, draw.height());
    }
    else {
      svgWidth = (window.innerWidth - 16)
      changeSizeOfSVGPanel(svgWidth, draw.height());


     //   draw.size(svgWidth, draw.height());

    }
      
    widthPercChange = svgWidth / prevWidth;
    prevWidth = svgWidth;
    //console.log("\nwidthPercChange = " + widthPercChange);


    recalculateRows(widthPercChange); //makes sure that the words fit in the current width, else makes new rows
  
  }

  document.addEventListener('keydown',
    function(e) {
      var key = e.keyCode || e.which;
      // console.log('keycode',key);
      switch(key) {
        case 37:          // left arrow
          if (Panel.isOpen) {
            Panel.close();
            svgResize();
          }
          break;
        case 39:          // right arrow
          if (!Panel.isOpen) {
            Panel.open();
            svgResize();
          }
          Panel.graph(wordObjs.filter(word => word.isSelected));
          break;
        default:
          break;
      }
    }, false);

  function resize() {
    svgResize();
    Panel.resize();
  }

  window.onresize = _.debounce(resize, 300);
}

</script>


</body>
</html>
<|MERGE_RESOLUTION|>--- conflicted
+++ resolved
@@ -137,18 +137,10 @@
 
 </script>
 
-<<<<<<< HEAD
 <script>
 
 /* these should eventually be made non-global too */
 var wordObjs = [], linkObjs = [];
-=======
-// 1. create Words and Links objects (in utils.js) */
-var wordObjs = createTestWords(10, 1, 15);
-
-//var linkObjs = createTestLinks(1,1,0); 
-var linkObjs = createTestLinks(2,2,2); 
->>>>>>> 3d77bb86
 
 // init objects/listeners...
 window.onload = function() {
